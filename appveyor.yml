--- conflicted
+++ resolved
@@ -4,17 +4,8 @@
 # Update engines.node in package.json if removing old versions.
 environment:
   matrix:
-<<<<<<< HEAD
-    - nodejs_version: "0.10"
-      # 4.6.1 fails on Node 0.10 with "Object [...] has no method 'toLowerCase'"
-      npm_version: "^4.5"
-    - nodejs_version: "0.12"
-      # 4.6.1 fails on Node 0.12 due to exit code of recursive npm run
-      npm_version: "^4.5"
-=======
     - nodejs_version: "6"
       npm_version: "latest"
->>>>>>> 5b219947
       # Empty version installs most recent version available
     - nodejs_version: ""
       npm_version: "latest"
@@ -26,11 +17,7 @@
 
 install:
   - ps: Install-Product node $env:nodejs_version
-<<<<<<< HEAD
-  - npm -g install npm@%npm_version%
-=======
   - npm -g install "npm@%npm_version%"
->>>>>>> 5b219947
   # Ignore package-lock.json.  This is done for a few reasons:
   # - To test against current versions of dependencies.
   # - To test installability for dependents (doesn't use package-lock.json).
