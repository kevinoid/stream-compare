# http://www.appveyor.com/docs/appveyor-yml

# Be aware of https://github.com/nodejs/LTS when choosing versions to test
# Update engines.node in package.json if removing old versions.
environment:
  matrix:
    - nodejs_version: "0.10"
      # 4.6.1 fails on Node 0.10 with "Object [...] has no method 'toLowerCase'"
      npm_version: "^4.5"
    - nodejs_version: "0.12"
      # 4.6.1 fails on Node 0.12 due to exit code of recursive npm run
      npm_version: "^4.5"
<<<<<<< HEAD
    - nodejs_version: "7"
=======
    - nodejs_version: "8"
>>>>>>> 96730a63
      npm_version: "latest"

# If the package has arch-dependent features, uncomment this.
#platform:
#  - x86
#  - x64

install:
  - ps: Install-Product node $env:nodejs_version
  - npm -g install npm@%npm_version%
  - npm install

test_script:
  - node --version
  - npm --version
  - npm test

# Disable build step, which we don't need
build: off

# If any job fails, fail build immediately to avoid wasting time/resources.
matrix:
  fast_finish: true<|MERGE_RESOLUTION|>--- conflicted
+++ resolved
@@ -10,11 +10,7 @@
     - nodejs_version: "0.12"
       # 4.6.1 fails on Node 0.12 due to exit code of recursive npm run
       npm_version: "^4.5"
-<<<<<<< HEAD
-    - nodejs_version: "7"
-=======
     - nodejs_version: "8"
->>>>>>> 96730a63
       npm_version: "latest"
 
 # If the package has arch-dependent features, uncomment this.
