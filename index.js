/**
 * @copyright Copyright 2016-2020 Kevin Locke <kevin@kevinlocke.name>
 * @license MIT
 */

'use strict';

<<<<<<< HEAD
const { EventEmitter } = require('events');
const util = require('util');

const debug = util.debuglog('stream-compare');

/** Comparison type.
 *
 * @enum {string}
 * @private
 */
const CompareType = {
  /** A full (non-incremental) comparison. */
  checkpoint: 'checkpoint',
  /** An incremental comparison. */
  incremental: 'incremental',
  /** A full comparison followed by <code>'end'</code>. */
  last: 'last',
};

/** Defines the available read policies.
 *
 * @enum {string}
 */
const ReadPolicy = {
  /** Reads are done concurrently using <code>'data'</code> events. */
  flowing: 'flowing',
  /** Reads from the stream which has output the least data, measured in
   * bytes/chars for non-<code>objectMode</code> or values for
   * <code>objectMode</code>. */
  least: 'least',
  /** No reads are done.  When using this readPolicy, be sure to either add
   * <code>'data'</code> to events, add other <code>'data'</code> listeners,
   * <code>.read()</code> the data elsewhere, or call <code>.resume()</code> on
   * the streams so that the data will be read and <code>'end'</code> can be
   * reached. */
  none: 'none',
};

/** Default option values.
 *
 * @constant
 * @private
 */
const DEFAULT_OPTIONS = {
  abortOnError: false,
  delay: 0,
  endEvents: ['end', 'error'],
  // Observe Readable events other than 'data' by default
  events: ['close', 'end', 'error'],
  objectMode: false,
  /** @type {!ReadPolicy} */
  readPolicy: 'least',
};

/** Caller-visible stream state for comparison.
 *
 * Guarantees/Invariants:
 *
 * <ul>
 * <li>Equivalent states are {@link assert.deepStrictEqual}.</li>
 * <li>States can be round-tripped to JSON at any point.</li>
 * <li>States are owned by the caller, so any additional properties (which are
 *   permitted to violate the above guarantees) are preserved and the same
 *   state object is always returned.</li>
 * </ul>
 *
 * <p>As a result, objects of this class have no methods and do not contain any
 * non-state information (e.g. the stream itself or the comparison options)
 * and their prototype is never used.</p>
 *
 * @class
 */
function StreamState() {
  /** Has the stream emitted <code>'end'</code> or <code>'error'</code>. */
  this.ended = false;
  /** Events emitted by the stream.
   *
   * @type {!Array.<!{name: string, args: !Array}>}
   */
  this.events = [];
  /** Are more events expected on this stream?
   *
   * Initially true, currently set false once an event in options.endEvents has
   * been emitted and no additional events have been emitted since the event
   * queue was last cleared (i.e. after setImmediate).
   */
  this.expectEvents = true;
  /** Data returned/emitted by the stream (as an <code>Array</code> if in
   * <code>objectMode</code>).
   *
   * @type {Array|Buffer|string} */
  this.data = undefined;
  /** Count of total objects read in <code>objectMode</code>, bytes/chars read
   * otherwise. */
  this.totalDataLen = 0;
}

/** Options for {@link streamCompare}.
 *
 * @template CompareResult
 * @typedef {{
 *   abortOnError: boolean|undefined,
 *   compare: ((function(!StreamState,!StreamState): CompareResult)|undefined),
 *   delay: number|undefined,
 *   endEvents: Array<string>|undefined,
 *   events: Array<string>|undefined,
 *   incremental:
 *     ((function(!StreamState,!StreamState): CompareResult)|undefined),
 *   objectMode: boolean|undefined,
 *   readPolicy: ReadPolicy|undefined
 * }} StreamCompareOptions
 * @property {boolean=} abortOnError Abort comparison and return error emitted
 * by either stream.  (default: <code>false</code>)
 * @property {function(!StreamState,!StreamState)=} compare Comparison function
 * which will be called with a StreamState object for each stream, after both
 * streams have ended.  The value returned by this function will resolve the
 * returned promise and be passed to the callback as its second argument.  A
 * value thrown by this function will reject the promise and be passed to the
 * callback as its first argument.  This function is required if incremental is
 * not specified.
 * @property {number=} delay Delay (in ms) after both streams have emitted
 * their last expected event before comparing. (default: <code>0</code>)
 * @property {Array<string>=} endEvents Names of events which signal the end of
 * a stream.  Final compare is performed once both streams have emitted an end
 * event.  (default: <code>['end', 'error']</code>)
 * @property {Array<string>=} events Names of events to compare.
 * (default: <code>['close', 'end', 'error']</code>)
 * @property {function(!StreamState,!StreamState)=} incremental Incremental
 * comparison function which will be called periodically with a StreamState
 * object for each stream.  This function may modify the StreamState objects to
 * remove data not required for later comparisons (e.g. common output) and may
 * perform the comparison before the streams have ended (e.g. due to early
 * differences).  Any non-null, non-undefined value returned by this function
 * will finish the comparison, resolve the returned promise, and be passed to
 * the callback as its second argument. A value thrown by this function will
 * finish the comparison, reject the promise and be passed to the callback as
 * its first argument.  If compare is not specified, this function will also be
 * called for the final comparison.
 * @property {boolean=} objectMode Collect values read into an Array.  This
 * allows comparison of read values without concatenation and comparison of
 * non-string/Buffer types.
 * @property {ReadPolicy=} readPolicy Scheduling discipline for reads from th
 * streams.  (default: <code>'least'</code>)
 */
// var StreamCompareOptions;

/** Promise returned by {@link streamCompare}.
 *
 * @class
 * @template CompareResult
 * @name StreamComparePromise
 * @augments Promise<CompareResult>
 */
// var StreamComparePromise;

/**
 * Compares the output of two Readable streams.
 *
 * @template CompareResult
 * @param {!module:stream.Readable} stream1 First stream to compare.
 * @param {!module:stream.Readable} stream2 Second stream to compare.
 * @param {!StreamCompareOptions<CompareResult>|
 * function(!StreamState,!StreamState): CompareResult} optionsOrCompare
 * Options, or a comparison function (as described in {@link options.compare}).
 * @returns {StreamComparePromise<CompareResult>} A <code>Promise</code> with
 * the comparison result or error.
 */
function streamCompare(stream1, stream2, optionsOrCompare) {
  let options;
  if (optionsOrCompare) {
    if (typeof optionsOrCompare === 'function') {
      options = { compare: optionsOrCompare };
    } else if (typeof optionsOrCompare === 'object') {
      options = optionsOrCompare;
    } else {
      throw new TypeError('optionsOrCompare must be an object or function');
    }
  }

  options = { ...DEFAULT_OPTIONS, ...options };
  if (!options.compare) {
    options.compare = options.incremental;
  }

  // Can change this to duck typing if there are non-EventEmitter streams
  if (!(stream1 instanceof EventEmitter)) {
    throw new TypeError('stream1 must be an EventEmitter');
  }
  // Can change this to duck typing if there are non-EventEmitter streams
  if (!(stream2 instanceof EventEmitter)) {
    throw new TypeError('stream2 must be an EventEmitter');
  }
  if (options.readPolicy === 'least'
      && (typeof stream1.read !== 'function'
       || typeof stream2.read !== 'function')) {
    throw new TypeError('streams must have .read() for readPolicy \'least\'');
  }
  if (typeof options.compare !== 'function') {
    throw new TypeError('options.compare must be a function');
  }
  if (!options.endEvents
      || typeof options.endEvents !== 'object'
      || options.endEvents.length !== Math.floor(options.endEvents.length)) {
    throw new TypeError('options.endEvents must be Array-like');
  }
  options.endEvents = Array.prototype.slice.call(options.endEvents);
  if (!options.events
      || typeof options.events !== 'object'
      || options.events.length !== Math.floor(options.events.length)) {
    throw new TypeError('options.events must be Array-like');
  }
  options.events = Array.prototype.slice.call(options.events);
  if (options.incremental && typeof options.incremental !== 'function') {
    throw new TypeError('options.incremental must be a function');
  }
  if (typeof options.readPolicy !== 'string') {
    throw new TypeError('options.readPolicy must be a string');
  }
  if (!hasOwnProperty.call(ReadPolicy, options.readPolicy)) {
    throw new RangeError(`Invalid options.readPolicy '${
      options.readPolicy}'`);
  }

  let reject;
  let resolve;
  // eslint-disable-next-line promise/param-names
  const promise = new Promise((resolveArg, rejectArg) => {
    resolve = resolveArg;
    reject = rejectArg;
  });
  const state1 = new StreamState();
  const state2 = new StreamState();
  let isDone = false;
  const listeners1 = {};
  const listeners2 = {};
  let lastEventImmediate1;
  let lastEventImmediate2;
  let postEndTimeout;

  /** Gets the name of a stream for logging purposes.
   *
   * @private
   */
  function streamName(stream) {
    return stream === stream1 ? 'stream1'
      : stream === stream2 ? 'stream2'
        : 'unknown stream';
  }

  function done(err, result) {
    isDone = true;

    debug('Unregistering stream event listeners...');

    /* eslint-disable no-use-before-define */

    Object.keys(listeners1).forEach((eventName) => {
      stream1.removeListener(eventName, listeners1[eventName]);
    });
    stream1.removeListener('readable', readNext);
    stream1.removeListener('error', onStreamError);
    stream1.removeListener('end', readNextOnEnd);
    options.endEvents.forEach((eventName) => {
      stream1.removeListener(eventName, endListener1);
    });

    Object.keys(listeners2).forEach((eventName) => {
      stream2.removeListener(eventName, listeners2[eventName]);
    });
    stream2.removeListener('readable', readNext);
    stream2.removeListener('error', onStreamError);
    stream2.removeListener('end', readNextOnEnd);
    options.endEvents.forEach((eventName) => {
      stream2.removeListener(eventName, endListener2);
    });

    /* eslint-enable no-use-before-define */

    clearImmediate(lastEventImmediate1);
    clearImmediate(lastEventImmediate2);
    clearTimeout(postEndTimeout);

    debug('Comparison finished.');
  }

  function onStreamError(err) {
    debug(`${streamName(this)} emitted error`, err);
    reject(err);
    done();
  }

  function doCompare(compareFn, type) {
    debug('Performing %s compare.', type);

    let hasResultOrError = false;
    try {
      const result = compareFn(state1, state2);
      if (result !== undefined && result !== null) {
        debug('Comparison produced a result:', result);
        hasResultOrError = true;
        resolve(result);
      }
    } catch (err) {
      debug('Comparison produced an error:', err);
      hasResultOrError = true;
      reject(err);
    }

    if (hasResultOrError) {
      done();
      return true;
    } if (type === CompareType.last) {
      resolve();
      done();
      return true;
    }

    return false;
  }

  /** Compares the states of the two streams non-incrementally.
   *
   * @function
   * @name StreamComparePromise#checkpoint
   */
  promise.checkpoint = function checkpoint() {
    if (isDone) {
      debug('Ignoring checkpoint() after settling.');
      return;
    }

    doCompare(options.compare, CompareType.checkpoint);
  };

  /** Compares the states of the two streams non-incrementally then ends the
   * comparison whether or not compare produced a result or error.
   *
   * @function
   * @name StreamComparePromise#end
   */
  promise.end = function end() {
    if (isDone) {
      debug('Ignoring end() after settling.');
      return;
    }

    doCompare(options.compare, CompareType.last);
  };

  function lastEventListener(stream, state) {
    debug(`Not expecting more events from ${streamName(stream)}.`);

    state.expectEvents = false;

    if (options.incremental) {
      if (doCompare(options.incremental, CompareType.incremental)) {
        return;
      }
    }

    if (!state1.expectEvents && !state2.expectEvents) {
      const postEventsCompare =
        () => doCompare(options.compare, CompareType.last);
      if (options.delay) {
        debug(`All streams have ended.  Delaying for ${options.delay
        }ms before final compare.`);
        postEndTimeout = setTimeout(postEventsCompare, options.delay);
      } else {
        postEventsCompare();
      }
    }
  }

  function anyEventListener1() {
    // If waiting for the last event on this stream, move to end of queue.
    if (lastEventImmediate1) {
      clearImmediate(lastEventImmediate1);
      lastEventImmediate1 = setImmediate(lastEventListener, stream1, state1);
    }
  }

  function anyEventListener2() {
    // If waiting for the last event on this stream, move to end of queue.
    if (lastEventImmediate2) {
      clearImmediate(lastEventImmediate2);
      lastEventImmediate2 = setImmediate(lastEventListener, stream2, state2);
    }
  }

  // Note:  Add event listeners before endListeners so end/error is recorded
  options.events.forEach((eventName) => {
    if (listeners1[eventName]) {
      return;
    }

    if (options.abortOnError && eventName === 'error') {
      // Error event is always immediately fatal.
      return;
    }

    function listener(...args) {
      this.events.push({
        name: eventName,
        args: Array.prototype.slice.call(args),
      });

      if (options.incremental) {
        doCompare(options.incremental, CompareType.incremental);
      }
    }

    function listener1(...args) {
      debug(`'${eventName}' event from stream1.`);
      listener.apply(state1, args);
      anyEventListener1();
    }
    listeners1[eventName] = listener1;
    stream1.on(eventName, listener1);

    function listener2(...args) {
      debug(`'${eventName}' event from stream2.`);
      listener.apply(state2, args);
      anyEventListener2();
    }
    listeners2[eventName] = listener2;
    stream2.on(eventName, listener2);
  });

  /** Handles stream end events.
   *
   * @this {!module:stream.Readable}
   * @private
   */
  function endListener(state) {
    // Note:  If incremental is conclusive for 'end' event, this will be called
    // with isDone === true, since removeListener doesn't affect listeners for
    // an event which is already in-progress.
    if (state.ended || isDone) {
      return;
    }

    state.ended = true;

    debug(`${streamName(this)} has ended.`);

    if (options.incremental) {
      if (doCompare(options.incremental, CompareType.incremental)) {
        return;
      }
    }

    if (state === state1) {
      lastEventImmediate1 = setImmediate(lastEventListener, this, state);
    } else {
      lastEventImmediate2 = setImmediate(lastEventListener, this, state);
    }
  }

  function endListener1() {
    anyEventListener1();
    endListener.call(this, state1);
  }
  function endListener2() {
    anyEventListener2();
    endListener.call(this, state2);
  }
  options.endEvents.forEach((eventName) => {
    if (!options.abortOnError || eventName !== 'error') {
      stream1.on(eventName, endListener1);
      stream2.on(eventName, endListener2);
    }
  });

  if (options.abortOnError) {
    stream1.once('error', onStreamError);
    stream2.once('error', onStreamError);
  }

  /** Adds data to a stream state.
   *
   * This function should be a method of StreamState, but that would violate
   * our guarantees.  We call it as if it were to convey this behavior and to
   * avoid ESLint no-param-reassign.
   *
   * @this {!StreamState}
   * @param {*} data Data read from the stream for this StreamState.
   * @private
   */
  function addData(data) {
    if (options.objectMode) {
      if (!this.data) {
        this.data = [data];
      } else {
        this.data.push(data);
      }
      this.totalDataLen += 1;
    } else if (typeof data !== 'string' && !(data instanceof Buffer)) {
      throw new TypeError(`expected string or Buffer, got ${
        Object.prototype.toString.call(data)}.  Need objectMode?`);
    } else if (this.data === null || this.data === undefined) {
      this.data = data;
      this.totalDataLen += data.length;
    } else if (typeof this.data === 'string' && typeof data === 'string') {
      // perf:  Avoid unnecessary string concatenation
      if (this.data.length === 0) {
        this.data = data;
      } else if (data.length > 0) {
        this.data += data;
      }
      this.totalDataLen += data.length;
    } else if (this.data instanceof Buffer && data instanceof Buffer) {
      // perf:  Avoid unnecessary Buffer concatenation
      if (this.data.length === 0) {
        this.data = data;
      } else if (data.length > 0) {
        // FIXME:  Potential performance issue if data or this.data are large.
        // Should append to a Buffer we control and store a slice in .data
        this.data = Buffer.concat(
          [this.data, data],
          this.data.length + data.length,
        );
      }
      this.totalDataLen += data.length;
    } else {
      throw new TypeError(`read returned ${
        Object.prototype.toString.call(data)}, previously ${
        Object.prototype.toString.call(this.data)
      }.  Need objectMode?`);
    }
  }

  /** Handles data read from the stream for a given state.
   *
   * @private
   */
  function handleData(state, data) {
    debug('Read data from ', streamName(this));

    try {
      addData.call(state, data);
    } catch (err) {
      debug(`Error adding data from ${streamName(this)}`, err);
      reject(err);
      done();
      return;
    }

    if (options.incremental) {
      doCompare(options.incremental, CompareType.incremental);
    }
  }

  /** Reads from the non-ended stream which has the smallest totalDataLen.
   *
   * @private
   */
  function readNext() {
    let stream, state;

    while (!isDone) {
      if (!state1.ended
          && (state2.ended || state1.totalDataLen <= state2.totalDataLen)) {
        stream = stream1;
        state = state1;
      } else if (!state2.ended) {
        stream = stream2;
        state = state2;
      } else {
        debug('All streams have ended.  No further reads.');
        return;
      }

      const data = stream.read();
      if (data === null) {
        debug(`Waiting for ${streamName(stream)} to be readable...`);
        stream.once('readable', readNext);
        return;
      }

      handleData.call(stream, state, data);
    }
  }

  /** Reads data when an 'end' event occurs.
   *
   * If 'end' occurs on the stream for which readNext is waiting for
   * 'readable', that event will never occur and it needs to start reading
   * from the other stream.
   *
   * @private
   */
  function readNextOnEnd() {
    // Remove pending 'readable' listener.
    // This is primarily for the case where readNext was listening for
    // 'readable' from the stream which _did_not_ emit 'end', which would
    // cause readNext to be listening twice when .read() returns null.
    // It also handles the case where a broken stream implementation emits
    // 'readable' after 'end'.
    stream1.removeListener('readable', readNext);
    stream2.removeListener('readable', readNext);
    return readNext.call(this);
  }

  switch (options.readPolicy) {
    case 'flowing':
      debug('Will read from streams in flowing mode.');
      stream1.on('data', handleData.bind(stream1, state1));
      stream2.on('data', handleData.bind(stream2, state2));
      break;

    case 'least':
      debug('Will read from stream with least output.');
      stream1.once('end', readNextOnEnd);
      stream2.once('end', readNextOnEnd);
      process.nextTick(readNext);
      break;

    default:
      debug('Not reading from streams.');
      break;
  }

  return promise;
}

streamCompare.makeIncremental = require('./lib/make-incremental');

module.exports = streamCompare;
=======
exports.func =
async function func(options) {
  if (options !== undefined && typeof options !== 'object') {
    throw new TypeError('options must be an object');
  }

  // Do stuff
};
>>>>>>> b8ee0f8a
<|MERGE_RESOLUTION|>--- conflicted
+++ resolved
@@ -5,7 +5,6 @@
 
 'use strict';
 
-<<<<<<< HEAD
 const { EventEmitter } = require('events');
 const util = require('util');
 
@@ -633,14 +632,4 @@
 
 streamCompare.makeIncremental = require('./lib/make-incremental');
 
-module.exports = streamCompare;
-=======
-exports.func =
-async function func(options) {
-  if (options !== undefined && typeof options !== 'object') {
-    throw new TypeError('options must be an object');
-  }
-
-  // Do stuff
-};
->>>>>>> b8ee0f8a
+module.exports = streamCompare;