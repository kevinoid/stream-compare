--- conflicted
+++ resolved
@@ -230,7 +230,6 @@
   var postEndImmediate;
   var postEndTimeout;
 
-<<<<<<< HEAD
   /** Gets the name of a stream for logging purposes.
    * @private
    */
@@ -247,11 +246,6 @@
 
     Object.keys(listeners1).forEach(function(eventName) {
       stream1.removeListener(eventName, listeners1[eventName]);
-=======
-  if (options !== undefined && typeof options !== 'object') {
-    process.nextTick(function() {
-      callback(new TypeError('options must be an object'));
->>>>>>> 67ef0946
     });
     stream1.removeListener('readable', readNext);
     stream1.removeListener('error', onStreamError);
