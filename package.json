{
  "name": "stream-compare",
  "version": "2.0.0",
  "description": "Compare the behavior of readable streams.",
  "keywords": [
    "assert",
    "compare",
    "stream",
    "streams",
    "test"
  ],
  "license": "MIT",
  "homepage": "https://github.com/kevinoid/stream-compare",
  "bugs": "https://github.com/kevinoid/stream-compare/issues",
  "author": "Kevin Locke <kevin@kevinlocke.name>",
  "repository": {
    "type": "git",
    "url": "https://github.com/kevinoid/stream-compare.git"
  },
  "main": "index.js",
<<<<<<< HEAD
=======
  "bin": {
    "project-template": "bin/cmd.js"
  },
>>>>>>> 3a0cd65d
  "//": "All scripts should run in POSIX sh and Windows cmd.exe",
  "scripts": {
    "clean": "rimraf coverage && rimraf doc",
    "doc": "npm run doc-js && npm run doc-spec",
    "doc-js": "rimraf doc/api && jsdoc -c jsdoc.conf.json .",
    "doc-spec": "rimraf doc/spec && mkdir doc/spec && mocha --reporter doc --recursive test | nodecat doc-src/spec/header.xhtml - doc-src/spec/footer.xhtml > doc/spec/index.xhtml",
    "lint": "npm run lint-js && npm run lint-doc",
    "lint-doc": "jsdoc -t templates/silent -c jsdoc-lint.conf.json . && echo JSDoc passed.",
    "lint-js": "eslint --report-unused-disable-directives . && echo ESLint passed.",
    "postpublish": "git -C doc push && git push --follow-tags origin master gh-pages && echo Remember to update GitHub Releases from CHANGELOG.md && echo until skywinder/github-changelog-generator#56 is fixed.",
    "postversion": "rimraf doc && git clone -b gh-pages -l -q . doc && npm run doc && git -C doc add . && git -C doc commit -n -m \"Docs for v$npm_package_version\"",
<<<<<<< HEAD
    "preversion": "check-audit && depcheck --ignores greenkeeper-lockfile --ignore-dirs doc && david && git-branch-is master && travis-status -b master -c -wx && appveyor-status -b master -c -p kevinoid/stream-compare -w && nyc check-coverage --statements 95",
=======
    "preversion": "npm run test-cov && nyc check-coverage --statements 95 && check-audit && depcheck --ignores greenkeeper-lockfile --ignore-dirs doc && david && git-branch-is master && travis-status -b master -c -w -x && appveyor-status -b master -c -w",
    "start": "supervisor --quiet --no-restart-on exit --extensions js,json --ignore test --poll-interval 2000 server.js",
>>>>>>> 3a0cd65d
    "test": "npm run lint && npm run test-unit",
    "test-cov": "npm run lint && npm run test-unit-cov",
    "test-unit": "mocha --recursive test",
    "test-unit-cov": "nyc mocha --recursive test",
    "upload-cov": "codecov < ./coverage/lcov.info && coveralls < ./coverage/lcov.info",
    "version": "github_changelog_generator -t \"$npm_config_gcg_github_token\" --future-release \"$npm_package_version\" && echo && echo === Please edit CHANGELOG.md as desired, then exit === && echo && $npm_config_shell && git commit -m \"Update CHANGELOG.md for $npm_package_version\" CHANGELOG.md",
    "version-deps": "npm install david depcheck git-branch-is npm-audit-resolver travis-status"
  },
  "dependencies": {
    "yargs": "^14.0.0"
  },
  "devDependencies": {
    "@kevinoid/eslint-config": "^0.3.0",
    "codecov": "^3.0.0",
    "coveralls": "^3.0.0",
    "eslint": "^6.1.0",
    "eslint-config-airbnb-base": "^14.0.0",
    "eslint-plugin-import": "^2.18.2",
    "eslint-plugin-node": "^10.0.0",
    "eslint-plugin-promise": "^4.2.1",
    "eslint-plugin-unicorn": "^10.0.0",
    "greenkeeper-lockfile": "^1.15.1",
    "jsdoc": "^3.6.0",
    "mocha": "^6.0.0",
    "nodecat": "^2.0.0",
    "nyc": "^14.0.0",
    "rimraf": "^3.0.0"
  },
  "engines": {
<<<<<<< HEAD
    "node": ">=6",
=======
    "node": ">=8.3",
>>>>>>> 3a0cd65d
    "npm": ">=1.3.7"
  },
  "mocha": {
    "checkLeaks": true,
    "exit": false
  },
  "nyc": {
    "exclude": [
      "test"
    ]
  }
}<|MERGE_RESOLUTION|>--- conflicted
+++ resolved
@@ -18,12 +18,6 @@
     "url": "https://github.com/kevinoid/stream-compare.git"
   },
   "main": "index.js",
-<<<<<<< HEAD
-=======
-  "bin": {
-    "project-template": "bin/cmd.js"
-  },
->>>>>>> 3a0cd65d
   "//": "All scripts should run in POSIX sh and Windows cmd.exe",
   "scripts": {
     "clean": "rimraf coverage && rimraf doc",
@@ -35,12 +29,7 @@
     "lint-js": "eslint --report-unused-disable-directives . && echo ESLint passed.",
     "postpublish": "git -C doc push && git push --follow-tags origin master gh-pages && echo Remember to update GitHub Releases from CHANGELOG.md && echo until skywinder/github-changelog-generator#56 is fixed.",
     "postversion": "rimraf doc && git clone -b gh-pages -l -q . doc && npm run doc && git -C doc add . && git -C doc commit -n -m \"Docs for v$npm_package_version\"",
-<<<<<<< HEAD
-    "preversion": "check-audit && depcheck --ignores greenkeeper-lockfile --ignore-dirs doc && david && git-branch-is master && travis-status -b master -c -wx && appveyor-status -b master -c -p kevinoid/stream-compare -w && nyc check-coverage --statements 95",
-=======
-    "preversion": "npm run test-cov && nyc check-coverage --statements 95 && check-audit && depcheck --ignores greenkeeper-lockfile --ignore-dirs doc && david && git-branch-is master && travis-status -b master -c -w -x && appveyor-status -b master -c -w",
-    "start": "supervisor --quiet --no-restart-on exit --extensions js,json --ignore test --poll-interval 2000 server.js",
->>>>>>> 3a0cd65d
+    "preversion": "npm run test-cov && nyc check-coverage --statements 95 && check-audit && depcheck --ignores greenkeeper-lockfile --ignore-dirs doc && david && git-branch-is master && travis-status -b master -c -w -x && appveyor-status -b master -c -w -p kevinoid/stream-compare",
     "test": "npm run lint && npm run test-unit",
     "test-cov": "npm run lint && npm run test-unit-cov",
     "test-unit": "mocha --recursive test",
@@ -70,11 +59,7 @@
     "rimraf": "^3.0.0"
   },
   "engines": {
-<<<<<<< HEAD
-    "node": ">=6",
-=======
     "node": ">=8.3",
->>>>>>> 3a0cd65d
     "npm": ">=1.3.7"
   },
   "mocha": {
