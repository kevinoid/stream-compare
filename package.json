{
  "name": "stream-compare",
  "version": "0.2.0",
  "description": "Compare the behavior of readable streams.",
  "keywords": [
    "assert",
    "compare",
    "stream",
    "streams",
    "test"
  ],
  "license": "MIT",
  "homepage": "https://github.com/kevinoid/stream-compare",
  "bugs": "https://github.com/kevinoid/stream-compare/issues",
  "author": "Kevin Locke <kevin@kevinlocke.name>",
  "repository": {
    "type": "git",
    "url": "https://github.com/kevinoid/stream-compare.git"
  },
  "main": "index.js",
  "//": "All scripts should run in POSIX sh and Windows cmd.exe",
  "scripts": {
    "clean": "rimraf coverage && rimraf doc",
    "doc": "npm run doc-js && npm run doc-spec",
    "doc-js": "rimraf doc/api && jsdoc -c jsdoc.conf.json .",
    "doc-spec": "rimraf doc/spec && mkdir doc/spec && mocha --reporter doc --recursive test | nodecat doc-src/spec/header.xhtml - doc-src/spec/footer.xhtml > doc/spec/index.xhtml",
    "lint": "npm run lint-js && npm run lint-doc",
    "lint-doc": "jsdoc -t templates/silent -c jsdoc-lint.conf.json . && echo JSDoc passed.",
    "lint-js": "node-version-gte-4 && eslint . && echo ESLint passed. || node-version-lt-4",
    "postpublish": "git -C doc push && git push --follow-tags origin master gh-pages && echo Remember to update GitHub Releases from CHANGELOG.md && echo until skywinder/github-changelog-generator#56 is fixed.",
    "postversion": "rimraf doc && git clone -b gh-pages -l -q . doc && npm run doc && git -C doc add . && git -C doc commit -n -m \"Docs for v$npm_package_version\"",
<<<<<<< HEAD
    "preversion": "git-branch-is master && travis-status -b -c -qwx && depcheck --ignores bluebird && david",
=======
    "preversion": "depcheck --ignores eslint-plugin-import --ignore-dirs doc && david && git-branch-is master && travis-status -b master -c -wx && appveyor-status -b master -c -w && istanbul check-coverage --statements 95 coverage/coverage.json",
    "start": "supervisor --quiet --no-restart-on exit --extensions js,json --ignore test --poll-interval 2000 server.js",
>>>>>>> 67ef0946
    "test": "npm run lint && npm run test-unit",
    "test-cov": "npm run lint && npm run test-unit-cov",
    "test-unit": "mocha --recursive test",
    "test-unit-cov": "istanbul cover _mocha -- --recursive test",
    "upload-cov": "codecov < ./coverage/lcov.info && coveralls < ./coverage/lcov.info",
    "version": "github_changelog_generator -t \"$npm_config_gcg_github_token\" --future-release \"$npm_package_version\" && echo && echo === Please edit CHANGELOG.md as desired, then exit === && echo && $npm_config_shell && git commit -m \"Update CHANGELOG.md for $npm_package_version\" CHANGELOG.md",
    "version-deps": "npm install david depcheck git-branch-is travis-status"
  },
  "dependencies": {
    "any-promise": "^1.1.0",
    "debug": "^2.2.0",
    "extend": "^3.0.0"
  },
  "devDependencies": {
    "bluebird": ">=2.0.0",
    "buffer-equal": "^1.0.0",
    "codecov": "^1.0.1",
    "coveralls": "^2.11.6",
    "eslint": "^3.0.0",
    "eslint-config-airbnb-base": "^11.0.0",
    "eslint-plugin-import": "^2.2.0",
    "istanbul": "^0.4.1",
    "jsdoc": "^3.4.1",
    "mocha": "^3.2.0",
    "node-version-check": "^2.1.1",
    "nodecat": "^1.0.0",
    "rimraf": "^2.2.0"
  },
  "engines": {
    "node": ">=0.10",
    "npm": ">=1.3.7"
  },
  "yargs": {
    "parse-numbers": false,
    "duplicate-arguments-array": false,
    "flatten-duplicate-arrays": false
  }
}<|MERGE_RESOLUTION|>--- conflicted
+++ resolved
@@ -29,12 +29,7 @@
     "lint-js": "node-version-gte-4 && eslint . && echo ESLint passed. || node-version-lt-4",
     "postpublish": "git -C doc push && git push --follow-tags origin master gh-pages && echo Remember to update GitHub Releases from CHANGELOG.md && echo until skywinder/github-changelog-generator#56 is fixed.",
     "postversion": "rimraf doc && git clone -b gh-pages -l -q . doc && npm run doc && git -C doc add . && git -C doc commit -n -m \"Docs for v$npm_package_version\"",
-<<<<<<< HEAD
-    "preversion": "git-branch-is master && travis-status -b -c -qwx && depcheck --ignores bluebird && david",
-=======
-    "preversion": "depcheck --ignores eslint-plugin-import --ignore-dirs doc && david && git-branch-is master && travis-status -b master -c -wx && appveyor-status -b master -c -w && istanbul check-coverage --statements 95 coverage/coverage.json",
-    "start": "supervisor --quiet --no-restart-on exit --extensions js,json --ignore test --poll-interval 2000 server.js",
->>>>>>> 67ef0946
+    "preversion": "depcheck --ignores eslint-plugin-import --ignore-dirs doc && david && git-branch-is master && travis-status -b master -c -wx && appveyor-status -b master -c -w -p kevinoid/stream-compare && istanbul check-coverage --statements 95 coverage/coverage.json",
     "test": "npm run lint && npm run test-unit",
     "test-cov": "npm run lint && npm run test-unit-cov",
     "test-unit": "mocha --recursive test",
@@ -66,10 +61,5 @@
   "engines": {
     "node": ">=0.10",
     "npm": ">=1.3.7"
-  },
-  "yargs": {
-    "parse-numbers": false,
-    "duplicate-arguments-array": false,
-    "flatten-duplicate-arrays": false
   }
 }