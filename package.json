--- conflicted
+++ resolved
@@ -56,15 +56,8 @@
     "node": ">=6",
     "npm": ">=1.3.7"
   },
-<<<<<<< HEAD
-  "greenkeeper": {
-    "ignore": [
-      "eslint"
-    ]
-=======
   "mocha": {
     "checkLeaks": true,
     "exit": false
->>>>>>> 3ad382cc
   }
 }