--- conflicted
+++ resolved
@@ -61,18 +61,10 @@
   "engines": {
     "node": ">=0.10",
     "npm": ">=1.3.7"
-<<<<<<< HEAD
-=======
   },
   "greenkeeper": {
     "ignore": [
       "jsdoc"
     ]
-  },
-  "yargs": {
-    "parse-numbers": false,
-    "duplicate-arguments-array": false,
-    "flatten-duplicate-arrays": false
->>>>>>> f03e5ec5
   }
 }